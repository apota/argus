# Argus - AWS Resource Explorer Library

Argus is a Python library for exploring and managing AWS resources using Boto3. It provides a modular, organized approach to interact with various AWS services through a consistent interface.

## Target Audience

- Devs who want to quickly toggle across multiple AWS environments (production, dev, test) to query the AWS landscape. All that pointing & clicking on AWS console can slow you down and frankly give you carpal tunnel syndrome (CTS)!

## Features

- **Modular Structure**: Separate read and write modules for each AWS service
- **Consistent Interface**: Unified approach across all AWS services using AWSClientManager pattern
- **Profile Support**: Uses AWS credential profiles for authentication
<<<<<<< HEAD
- **Comprehensive Coverage**: Supports major AWS services including S3, Lambda, ECS, Step Functions, DynamoDB, EventBridge, Parameter Store, SQS, EC2, and CloudWatch
=======
- **Comprehensive Coverage**: Supports major AWS services including S3, Lambda, ECS, EC2, Step Functions, DynamoDB, EventBridge, Parameter Store, and SQS
>>>>>>> 87789541
- **Error Handling**: Custom exception handling for better error management
- **Logging**: Built-in logging for debugging and monitoring

## Installation

1. Clone the repository:
```bash
git clone <repository-url>
cd argus
```

2. Install dependencies:
```bash
pip install -r requirements.txt
```

3. Install the package in development mode:
```bash
pip install -e .
```

4. Verify installation by running tests:
```bash
cd src/test
python test_runner.py
```

## Testing and Examples

Argus includes a comprehensive test suite and example scripts:

### Test Suite
- **`src/test/test_runner.py`**: Comprehensive test runner with import and module structure validation
- **`src/test/test_imports.py`**: Simple import verification for all modules
- **`src/test/test_quick.py`**: Quick functionality tests without AWS calls
- **`src/test/test_common.py`**: Unit tests with mocking

### Example Scripts
- **`demo.py`**: Interactive demo showcasing all AWS services

Run the demo to explore all services:
```bash
python demo.py
```

## Prerequisites

- Python 3.7 or higher
- AWS CLI configured with appropriate credentials
- Boto3 and related dependencies (see requirements.txt)

## Directory Structure

```
argus/
├── requirements.txt
├── README.md
└── src/
    ├── __init__.py
    ├── common/
    │   ├── __init__.py
    │   ├── aws_client.py          # AWS client management
    │   └── exceptions.py          # Custom exception classes
    ├── test/
    │   ├── __init__.py
    │   ├── README.md              # Test documentation
    │   ├── test_runner.py         # Comprehensive test runner
    │   ├── test_imports.py        # Import validation tests
    │   ├── test_quick.py          # Quick functionality tests
    │   └── test_common.py         # Unit tests with mocking
    ├── s3/
    │   ├── __init__.py
    │   ├── read/
    │   │   └── s3_reader.py       # S3 read operations
    │   └── write/
    │       └── s3_writer.py       # S3 write operations
    ├── awslambda/
    │   ├── __init__.py
    │   ├── read/
    │   │   └── lambda_reader.py   # Lambda read operations
    │   └── write/
    │       └── lambda_writer.py   # Lambda write operations
    ├── ecs/
    │   ├── __init__.py
    │   ├── read/
    │   │   └── ecs_reader.py      # ECS read operations
    │   └── write/
    │       └── ecs_writer.py      # ECS write operations
    ├── ec2/
    │   ├── __init__.py
    │   ├── read/
    │   │   └── ec2_reader.py      # EC2 read operations
    │   └── write/
    │       └── ec2_writer.py      # EC2 write operations
    ├── stepfunction/
    │   ├── __init__.py
    │   ├── read/
    │   │   └── sf_reader.py       # Step Functions read operations
    │   └── write/
    │       └── sf_writer.py       # Step Functions write operations
    ├── dynamodb/
    │   ├── __init__.py
    │   ├── read/
    │   │   └── dynamodb_reader.py # DynamoDB read operations
    │   └── write/
    │       └── dynamodb_writer.py # DynamoDB write operations
    ├── eventbridge/
    │   ├── __init__.py
    │   ├── read/
    │   │   └── eb_reader.py       # EventBridge read operations
    │   └── write/
    │       └── eb_writer.py       # EventBridge write operations
    ├── parameterstore/
    │   ├── __init__.py
    │   ├── read/
    │   │   └── ps_reader.py       # Parameter Store read operations
    │   └── write/
    │       └── ps_writer.py       # Parameter Store write operations
    ├── sqs/
    │   ├── __init__.py
    │   ├── read/
    │   │   └── sqs_reader.py      # SQS read operations
    │   └── write/
    │       └── sqs_writer.py      # SQS write operations
    ├── ec2/
    │   ├── __init__.py
    │   ├── read/
    │   │   └── ec2_reader.py      # EC2 read operations
    │   └── write/
    │       └── ec2_writer.py      # EC2 write operations
    └── cloudwatch/
        ├── __init__.py
        └── read/
            └── cloudwatch_reader.py # CloudWatch read operations
```

## AWS Credentials Configuration

Argus uses AWS profiles for authentication. Configure your AWS credentials using one of these methods:

### Method 1: AWS CLI Configuration
```bash
aws configure --profile your-profile-name
```

### Method 2: Credentials File
Edit `~/.aws/credentials`:
```ini
[default]
aws_access_key_id = YOUR_ACCESS_KEY
aws_secret_access_key = YOUR_SECRET_KEY
region = us-east-1

[production]
aws_access_key_id = PROD_ACCESS_KEY
aws_secret_access_key = PROD_SECRET_KEY
region = us-west-2
```

### Method 3: Environment Variables
```bash
export AWS_PROFILE=your-profile-name
export AWS_DEFAULT_REGION=us-east-1
```

## Installation

### Option 1: Install from source (Recommended for development)
```bash
git clone https://github.com/your-org/argus.git
cd argus
pip install -e .
```

### Option 2: Install from PyPI (when available)
```bash
pip install argus-aws
```

## Usage Examples

### S3 Operations

#### Reading S3 Resources
```python
from common.aws_client import AWSClientManager
from s3.read.s3_reader import S3Reader

# Initialize AWS client manager
client_manager = AWSClientManager('default', 'us-east-1')

# Initialize S3 reader
s3_reader = S3Reader(client_manager)

# List all buckets
buckets = s3_reader.list_buckets()
print(f"Found {len(buckets)} buckets")

# Get bucket information
bucket_info = s3_reader.get_bucket_info('my-bucket')
print(f"Bucket location: {bucket_info.get('LocationConstraint')}")

# List objects in a bucket
objects = s3_reader.list_objects('my-bucket', prefix='logs/')
for obj in objects:
    print(f"Object: {obj['Key']}, Size: {obj['Size']}")

# Get object metadata
metadata = s3_reader.get_object_metadata('my-bucket', 'important-file.txt')
print(f"Last modified: {metadata['LastModified']}")
```

#### Writing S3 Resources
```python
from common.aws_client import AWSClientManager
from s3.write.s3_writer import S3Writer

# Initialize AWS client manager
client_manager = AWSClientManager('default', 'us-east-1')

# Initialize S3 writer
s3_writer = S3Writer(client_manager)

# Create a new bucket
bucket_config = s3_writer.create_bucket(
    bucket_name='my-new-bucket',
    region='us-west-2'
)

# Upload a file
s3_writer.upload_file(
    bucket_name='my-new-bucket',
    object_key='data/sample.txt',
    file_path='/local/path/to/file.txt'
)

# Upload string content
s3_writer.upload_object(
    bucket_name='my-new-bucket',
    object_key='config/settings.json',
    content='{"environment": "production"}',
    content_type='application/json'
)

# Set bucket policy
policy = {
    "Version": "2012-10-17",
    "Statement": [
        {
            "Sid": "PublicReadGetObject",
            "Effect": "Allow",
            "Principal": "*",
            "Action": "s3:GetObject",
            "Resource": "arn:aws:s3:::my-new-bucket/*"
        }
    ]
}
s3_writer.set_bucket_policy('my-new-bucket', policy)
```

### Lambda Operations

#### Reading Lambda Resources
```python
from common.aws_client import AWSClientManager
from awslambda.read.lambda_reader import LambdaReader

# Initialize AWS client manager
client_manager = AWSClientManager('default', 'us-east-1')

# Initialize Lambda reader
lambda_reader = LambdaReader(client_manager)

# List all functions
functions = lambda_reader.list_functions()
for func in functions:
    print(f"Function: {func['FunctionName']}, Runtime: {func['Runtime']}")

# Get function details
function_info = lambda_reader.get_function('my-function')
print(f"Function ARN: {function_info['Configuration']['FunctionArn']}")

# List function aliases
aliases = lambda_reader.list_aliases('my-function')
for alias in aliases:
    print(f"Alias: {alias['Name']}, Version: {alias['FunctionVersion']}")

# List layers
layers = lambda_reader.list_layers()
for layer in layers:
    print(f"Layer: {layer['LayerName']}")
```

#### Writing Lambda Resources
```python
from common.aws_client import AWSClientManager
from awslambda.write.lambda_writer import LambdaWriter

# Initialize AWS client manager
client_manager = AWSClientManager('default', 'us-east-1')

# Initialize Lambda writer
lambda_writer = LambdaWriter(client_manager)

# Create simple Python function code
code = '''
def lambda_handler(event, context):
    return {
        'statusCode': 200,
        'body': 'Hello from Lambda!'
    }
'''

# Create deployment package
zip_content = LambdaWriter.create_deployment_package(code)

# Create function
function_config = lambda_writer.create_function(
    function_name='my-new-function',
    runtime='python3.9',
    role='arn:aws:iam::123456789012:role/lambda-execution-role',
    handler='lambda_function.lambda_handler',
    code={'ZipFile': zip_content},
    description='My new Lambda function',
    timeout=30,
    memory_size=256
)

# Create an alias
alias = lambda_writer.create_alias(
    function_name='my-new-function',
    alias_name='production',
    function_version='1'
)

# Update function code
updated_code = '''
def lambda_handler(event, context):
    print(f"Event: {event}")
    return {
        'statusCode': 200,
        'body': 'Updated Lambda function!'
    }
'''
new_zip = LambdaWriter.create_deployment_package(updated_code)
lambda_writer.update_function_code('my-new-function', zip_file=new_zip)
```

### ECS Operations

#### Reading ECS Resources
```python
from common.aws_client import AWSClientManager
from ecs.read.ecs_reader import ECSReader

# Initialize AWS client manager
client_manager = AWSClientManager('default', 'us-east-1')

# Initialize ECS reader
ecs_reader = ECSReader(client_manager)

# List clusters
clusters = ecs_reader.list_clusters()
for cluster in clusters:
    print(f"Cluster: {cluster['clusterName']}, Status: {cluster['status']}")

# List services in a cluster
services = ecs_reader.list_services('my-cluster')
for service in services:
    print(f"Service: {service['serviceName']}, Desired: {service['desiredCount']}")

# List task definitions
task_defs = ecs_reader.list_task_definitions(family_prefix='my-app')
for td in task_defs:
    print(f"Task Definition: {td}")

# Get task definition details
task_def = ecs_reader.describe_task_definition('my-app:1')
print(f"CPU: {task_def.get('cpu')}, Memory: {task_def.get('memory')}")
```

#### Writing ECS Resources
```python
from common.aws_client import AWSClientManager
from ecs.write.ecs_writer import ECSWriter

# Initialize AWS client manager
client_manager = AWSClientManager('default', 'us-east-1')

# Initialize ECS writer
ecs_writer = ECSWriter(client_manager)

# Create a cluster
cluster = ecs_writer.create_cluster(
    cluster_name='my-new-cluster',
    capacity_providers=['FARGATE', 'FARGATE_SPOT']
)

# Register task definition
container_def = {
    'name': 'my-container',
    'image': 'nginx:latest',
    'portMappings': [
        {
            'containerPort': 80,
            'protocol': 'tcp'
        }
    ],
    'memory': 512,
    'essential': True
}

task_def = ecs_writer.register_task_definition(
    family='my-web-app',
    container_definitions=[container_def],
    requires_compatibilities=['FARGATE'],
    network_mode='awsvpc',
    cpu='256',
    memory='512'
)

# Create a service
service = ecs_writer.create_service(
    service_name='my-web-service',
    task_definition='my-web-app:1',
    cluster='my-new-cluster',
    desired_count=2,
    launch_type='FARGATE'
)

# Scale service
ecs_writer.scale_service('my-web-service', 'my-new-cluster', 5)
```

### EC2 Operations

#### Reading EC2 Resources
```python
from common.aws_client import AWSClientManager
from ec2.read.ec2_reader import EC2Reader

# Initialize AWS client manager
client_manager = AWSClientManager('default', 'us-east-1')

# Initialize EC2 reader
ec2_reader = EC2Reader(client_manager)

# List all instances
instances = ec2_reader.list_instances()
for instance in instances:
    print(f"Instance: {instance['InstanceId']}, State: {instance['State']['Name']}")

# Get specific instance details
instance = ec2_reader.get_instance('i-1234567890abcdef0')
print(f"Instance Type: {instance['InstanceType']}")
print(f"Public IP: {instance.get('PublicIpAddress', 'N/A')}")

# List security groups
security_groups = ec2_reader.list_security_groups()
for sg in security_groups:
    print(f"Security Group: {sg['GroupId']}, Name: {sg['GroupName']}")

# List key pairs
key_pairs = ec2_reader.list_key_pairs()
for kp in key_pairs:
    print(f"Key Pair: {kp['KeyName']}")

# List VPCs
vpcs = ec2_reader.list_vpcs()
for vpc in vpcs:
    print(f"VPC: {vpc['VpcId']}, CIDR: {vpc['CidrBlock']}")

# List subnets for a VPC
subnets = ec2_reader.list_subnets(vpc_id='vpc-12345678')
for subnet in subnets:
    print(f"Subnet: {subnet['SubnetId']}, CIDR: {subnet['CidrBlock']}")
```

#### Writing EC2 Resources
```python
from common.aws_client import AWSClientManager
from ec2.write.ec2_writer import EC2Writer

# Initialize AWS client manager
client_manager = AWSClientManager('default', 'us-east-1')

# Initialize EC2 writer
ec2_writer = EC2Writer(client_manager)

# Launch new instances
response = ec2_writer.create_instance(
    image_id='ami-0abcdef1234567890',
    instance_type='t2.micro',
    key_name='my-key-pair',
    security_group_ids=['sg-12345678'],
    subnet_id='subnet-12345678',
    min_count=1,
    max_count=1
)

instance_id = response['Instances'][0]['InstanceId']
print(f"Launched instance: {instance_id}")

# Start a stopped instance
ec2_writer.start_instance(instance_id)

# Stop a running instance
ec2_writer.stop_instance(instance_id)

# Reboot an instance
ec2_writer.reboot_instance(instance_id)

# Create a security group
sg_response = ec2_writer.create_security_group(
    group_name='my-web-sg',
    description='Security group for web servers',
    vpc_id='vpc-12345678'
)

group_id = sg_response['GroupId']

# Add inbound rules to security group
ip_permissions = [
    {
        'IpProtocol': 'tcp',
        'FromPort': 80,
        'ToPort': 80,
        'IpRanges': [{'CidrIp': '0.0.0.0/0'}]
    },
    {
        'IpProtocol': 'tcp',
        'FromPort': 443,
        'ToPort': 443,
        'IpRanges': [{'CidrIp': '0.0.0.0/0'}]
    }
]

ec2_writer.authorize_security_group_ingress(group_id, ip_permissions)

# Create a key pair
key_response = ec2_writer.create_key_pair('my-new-key')
print(f"Created key pair: {key_response['KeyName']}")

# Create tags for resources
ec2_writer.create_tags(
    resource_ids=[instance_id, group_id],
    tags=[
        {'Key': 'Environment', 'Value': 'Development'},
        {'Key': 'Project', 'Value': 'MyApp'}
    ]
)

# Terminate instance when done
ec2_writer.terminate_instance(instance_id)
```

### Step Functions Operations

#### Reading Step Functions Resources
```python
from common.aws_client import AWSClientManager
from stepfunction.read.sf_reader import SFReader

# Initialize AWS client manager
client_manager = AWSClientManager('default', 'us-east-1')

# Initialize Step Functions reader
sf_reader = SFReader(client_manager)

# List state machines
state_machines = sf_reader.list_state_machines()
for sm in state_machines:
    print(f"State Machine: {sm['name']}, Status: {sm['status']}")

# Get state machine details
sm_detail = sf_reader.describe_state_machine('my-state-machine')
print(f"Definition: {sm_detail['definition']}")

# List executions
executions = sf_reader.list_executions('my-state-machine')
for execution in executions:
    print(f"Execution: {execution['name']}, Status: {execution['status']}")
```

#### Writing Step Functions Resources
```python
from common.aws_client import AWSClientManager
from stepfunction.write.sf_writer import SFWriter

# Initialize AWS client manager
client_manager = AWSClientManager('default', 'us-east-1')

# Initialize Step Functions writer
sf_writer = SFWriter(client_manager)

# Define state machine
definition = {
    "Comment": "A Hello World example",
    "StartAt": "HelloWorld",
    "States": {
        "HelloWorld": {
            "Type": "Pass",
            "Result": "Hello World!",
            "End": True
        }
    }
}

# Create state machine
state_machine = sf_writer.create_state_machine(
    name='my-hello-world-sm',
    definition=definition,
    role_arn='arn:aws:iam::123456789012:role/StepFunctionsRole'
)

# Start execution
execution = sf_writer.start_execution(
    state_machine_arn=state_machine['stateMachineArn'],
    name='execution-1',
    input_data={'key': 'value'}
)
```

### DynamoDB Operations

#### Reading DynamoDB Resources
```python
from common.aws_client import AWSClientManager
from dynamodb.read.dynamodb_reader import DynamoDBReader

# Initialize AWS client manager
client_manager = AWSClientManager('default', 'us-east-1')

# Initialize DynamoDB reader
dynamo_reader = DynamoDBReader(client_manager)

# List all tables
tables = dynamo_reader.list_tables()
for table in tables:
    print(f"Table: {table}")

# Get table details
table_info = dynamo_reader.describe_table('my-table')
print(f"Item count: {table_info['Table']['ItemCount']}")

# Get item
item = dynamo_reader.get_item('my-table', {'id': 'user-123'})
print(f"Item: {item}")

# Query items
items = dynamo_reader.query('my-table', key_condition='id = :id', 
                           expression_values={':id': 'user-123'})
for item in items:
    print(f"Found: {item}")
```

#### Writing DynamoDB Resources
```python
from common.aws_client import AWSClientManager
from dynamodb.write.dynamodb_writer import DynamoDBWriter

# Initialize AWS client manager
client_manager = AWSClientManager('default', 'us-east-1')

# Initialize DynamoDB writer
dynamo_writer = DynamoDBWriter(client_manager)

# Create table
table = dynamo_writer.create_table(
    table_name='my-new-table',
    key_schema=[
        {'AttributeName': 'id', 'KeyType': 'HASH'}
    ],
    attribute_definitions=[
        {'AttributeName': 'id', 'AttributeType': 'S'}
    ],
    billing_mode='PAY_PER_REQUEST'
)

# Put item
dynamo_writer.put_item('my-new-table', {
    'id': 'user-123',
    'name': 'John Doe',
    'email': 'john@example.com'
})

# Update item
dynamo_writer.update_item(
    'my-new-table',
    {'id': 'user-123'},
    update_expression='SET #name = :name',
    expression_attribute_names={'#name': 'name'},
    expression_attribute_values={':name': 'John Smith'}
)
```

### EventBridge Operations

#### Reading EventBridge Resources
```python
from common.aws_client import AWSClientManager
from eventbridge.read.eb_reader import EBReader

# Initialize AWS client manager
client_manager = AWSClientManager('default', 'us-east-1')

# Initialize EventBridge reader
eb_reader = EBReader(client_manager)

# List event buses
event_buses = eb_reader.list_event_buses()
for bus in event_buses:
    print(f"Event Bus: {bus['Name']}")

# List rules
rules = eb_reader.list_rules(event_bus_name='default')
for rule in rules:
    print(f"Rule: {rule['Name']}, State: {rule['State']}")

# Get rule details
rule_detail = eb_reader.describe_rule('my-rule')
print(f"Schedule: {rule_detail.get('ScheduleExpression')}")
```

#### Writing EventBridge Resources
```python
from common.aws_client import AWSClientManager
from eventbridge.write.eb_writer import EBWriter

# Initialize AWS client manager
client_manager = AWSClientManager('default', 'us-east-1')

# Initialize EventBridge writer
eb_writer = EBWriter(client_manager)

# Create custom event bus
event_bus = eb_writer.create_event_bus('my-custom-bus')

# Create rule
rule = eb_writer.put_rule(
    name='my-scheduled-rule',
    schedule_expression='rate(5 minutes)',
    description='Runs every 5 minutes',
    event_bus_name='my-custom-bus'
)

# Add targets to rule
eb_writer.put_targets(
    rule='my-scheduled-rule',
    event_bus_name='my-custom-bus',
    targets=[
        {
            'Id': '1',
            'Arn': 'arn:aws:lambda:us-east-1:123456789012:function:my-function'
        }
    ]
)

# Send custom event
eb_writer.put_events([
    {
        'Source': 'my.application',
        'DetailType': 'User Action',
        'Detail': '{"action": "login", "user": "john"}',
        'EventBusName': 'my-custom-bus'
    }
])
```

### Parameter Store Operations

#### Reading Parameter Store Resources
```python
from common.aws_client import AWSClientManager
from parameterstore.read.ps_reader import PSReader

# Initialize AWS client manager
client_manager = AWSClientManager('default', 'us-east-1')

# Initialize Parameter Store reader
ps_reader = PSReader(client_manager)

# Get parameter
parameter = ps_reader.get_parameter('/myapp/database/url')
print(f"Value: {parameter['Parameter']['Value']}")

# Get parameters by path
parameters = ps_reader.get_parameters_by_path('/myapp/', recursive=True)
for param in parameters:
    print(f"Name: {param['Name']}, Value: {param['Value']}")

# Get parameter history
history = ps_reader.get_parameter_history('/myapp/database/url')
for version in history:
    print(f"Version: {version['Version']}, Modified: {version['LastModifiedDate']}")
```

#### Writing Parameter Store Resources
```python
from common.aws_client import AWSClientManager
from parameterstore.write.ps_writer import PSWriter

# Initialize AWS client manager
client_manager = AWSClientManager('default', 'us-east-1')

# Initialize Parameter Store writer
ps_writer = PSWriter(client_manager)

# Put parameter
ps_writer.put_parameter(
    name='/myapp/database/url',
    value='postgresql://localhost:5432/mydb',
    parameter_type='String',
    description='Database connection URL'
)

# Put secure parameter
ps_writer.put_parameter(
    name='/myapp/database/password',
    value='super-secret-password',
    parameter_type='SecureString',
    description='Database password',
    overwrite=True
)

# Delete parameter
ps_writer.delete_parameter('/myapp/old/config')
```

### SQS Operations

#### Reading SQS Resources
```python
from common.aws_client import AWSClientManager
from sqs.read.sqs_reader import SQSReader

# Initialize AWS client manager
client_manager = AWSClientManager('default', 'us-east-1')

# Initialize SQS reader
sqs_reader = SQSReader(client_manager)

# List queues
queues = sqs_reader.list_queues()
for queue_url in queues:
    print(f"Queue: {queue_url}")

# Get queue attributes
attributes = sqs_reader.get_queue_attributes('my-queue')
print(f"Messages available: {attributes.get('ApproximateNumberOfMessages')}")

# Receive messages
messages = sqs_reader.receive_messages('my-queue', max_messages=10)
for message in messages:
    print(f"Message: {message['Body']}")
```

#### Writing SQS Resources
```python
from common.aws_client import AWSClientManager
from sqs.write.sqs_writer import SQSWriter

# Initialize AWS client manager
client_manager = AWSClientManager('default', 'us-east-1')

# Initialize SQS writer
sqs_writer = SQSWriter(client_manager)

# Create queue
queue_url = sqs_writer.create_queue(
    queue_name='my-new-queue',
    attributes={
        'VisibilityTimeoutSeconds': '300',
        'MessageRetentionPeriod': '1209600'
    }
)

# Send message
sqs_writer.send_message(
    queue_url=queue_url,
    message_body='Hello from SQS!',
    message_attributes={
        'Author': {'StringValue': 'Argus', 'DataType': 'String'}
    }
)

# Send batch of messages
messages = [
    {
        'Id': '1',
        'MessageBody': 'First message'
    },
    {
        'Id': '2',
        'MessageBody': 'Second message'
    }
]
sqs_writer.send_message_batch(queue_url, messages)

# Delete message
sqs_writer.delete_message(queue_url, receipt_handle)
```

### EC2 Operations

#### Reading EC2 Resources
```python
from common.aws_client import AWSClientManager
from ec2.read.ec2_reader import EC2Reader

# Initialize AWS client manager
client_manager = AWSClientManager('default', 'us-east-1')

# Initialize EC2 reader
ec2_reader = EC2Reader(client_manager)

# List all instances
instances = ec2_reader.list_instances()
for instance in instances:
    print(f"Instance ID: {instance['InstanceId']}, State: {instance['State']['Name']}")

# Get instance details
instance_details = ec2_reader.get_instance_details('i-1234567890abcdef0')
print(f"Instance type: {instance_details['InstanceType']}")

# List security groups
security_groups = ec2_reader.list_security_groups()
for sg in security_groups:
    print(f"Security Group: {sg['GroupName']} ({sg['GroupId']})")

# List VPCs
vpcs = ec2_reader.list_vpcs()
for vpc in vpcs:
    print(f"VPC: {vpc['VpcId']} ({vpc['CidrBlock']})")
```

#### Writing EC2 Resources
```python
from common.aws_client import AWSClientManager
from ec2.write.ec2_writer import EC2Writer

# Initialize AWS client manager
client_manager = AWSClientManager('default', 'us-east-1')

# Initialize EC2 writer
ec2_writer = EC2Writer(client_manager)

# Create security group
sg_id = ec2_writer.create_security_group(
    group_name='my-security-group',
    description='Security group for my application',
    vpc_id='vpc-12345678'
)

# Launch instance
instance_id = ec2_writer.launch_instance(
    image_id='ami-12345678',
    instance_type='t2.micro',
    key_name='my-key-pair',
    security_group_ids=[sg_id],
    subnet_id='subnet-12345678'
)

# Stop instance
ec2_writer.stop_instance(instance_id)

# Terminate instance
ec2_writer.terminate_instance(instance_id)
```

### CloudWatch Operations

#### Reading CloudWatch Resources
```python
from common.aws_client import AWSClientManager
from cloudwatch.read.cloudwatch_reader import CloudWatchReader

# Initialize AWS client manager
client_manager = AWSClientManager('default', 'us-east-1')

# Initialize CloudWatch reader
cw_reader = CloudWatchReader(client_manager)

# List metrics
metrics = cw_reader.list_metrics(namespace='AWS/EC2')
for metric in metrics:
    print(f"Metric: {metric['MetricName']}")

# Get metric statistics
stats = cw_reader.get_metric_statistics(
    namespace='AWS/EC2',
    metric_name='CPUUtilization',
    dimensions=[
        {'Name': 'InstanceId', 'Value': 'i-1234567890abcdef0'}
    ],
    start_time='2023-01-01T00:00:00Z',
    end_time='2023-01-02T00:00:00Z',
    period=3600,
    statistics=['Average', 'Maximum']
)

# List alarms
alarms = cw_reader.list_alarms()
for alarm in alarms:
    print(f"Alarm: {alarm['AlarmName']}, State: {alarm['StateValue']}")

# Get log groups
log_groups = cw_reader.list_log_groups()
for group in log_groups:
    print(f"Log Group: {group['logGroupName']}")
```

## Error Handling

Argus provides custom exception classes for better error handling:

```python
from common.exceptions import AWSResourceError, ResourceNotFoundError
from common.aws_client import AWSClientManager
from s3.read.s3_reader import S3Reader

client_manager = AWSClientManager('default', 'us-east-1')
s3_reader = S3Reader(client_manager)

try:
    bucket_info = s3_reader.get_bucket_info('non-existent-bucket')
except ResourceNotFoundError as e:
    print(f"Bucket not found: {e}")
except AWSResourceError as e:
    print(f"AWS error occurred: {e}")
```

## Logging

Enable logging to see detailed operation information:

```python
import logging

# Configure logging
logging.basicConfig(
    level=logging.INFO,
    format='%(asctime)s - %(name)s - %(levelname)s - %(message)s'
)

# Now all Argus operations will log their activities
from common.aws_client import AWSClientManager
from s3.read.s3_reader import S3Reader

client_manager = AWSClientManager('default', 'us-east-1')
s3_reader = S3Reader(client_manager)
buckets = s3_reader.list_buckets()  # This will log the operation
```

## Advanced Configuration

### AWSClientManager Pattern

All Argus modules use the consistent AWSClientManager pattern for initialization:

```python
from common.aws_client import AWSClientManager
from ecs.read.ecs_reader import ECSReader
from ecs.write.ecs_writer import ECSWriter

# Initialize client manager once
client_manager = AWSClientManager('default', 'us-east-1')

# Use with any service
ecs_reader = ECSReader(client_manager)
ecs_writer = ECSWriter(client_manager)
```

### Custom Client Configuration

You can customize the underlying Boto3 client configuration:

```python
from common.aws_client import AWSClientManager

# Initialize with custom configuration
client_manager = AWSClientManager(
    profile_name='production',
    region_name='eu-west-1'
)

# Get a client with custom configuration
s3_client = client_manager.get_client('s3')
```

### Working with Multiple Regions

```python
from common.aws_client import AWSClientManager
from s3.read.s3_reader import S3Reader

# Read from multiple regions
regions = ['us-east-1', 'us-west-2', 'eu-west-1']
all_buckets = []

for region in regions:
    client_manager = AWSClientManager('default', region)
    s3_reader = S3Reader(client_manager)
    buckets = s3_reader.list_buckets()
    all_buckets.extend(buckets)

print(f"Total buckets across all regions: {len(all_buckets)}")
```

## Available Services

### Currently Implemented ✅

The following AWS services are implemented with comprehensive read and write operations:

- **S3**: Complete read/write operations for buckets and objects
- **Lambda**: Complete read/write operations for functions, layers, and aliases  
- **ECS**: Complete read/write operations for clusters, services, and task definitions
- **EC2**: Complete read/write operations for instances, security groups, key pairs, and VPCs
- **Step Functions**: Complete state machine management and execution control
- **DynamoDB**: Complete table and item operations with advanced querying capabilities
- **EventBridge**: Complete event bus and rule management
- **Parameter Store**: Complete parameter management with hierarchical organization
- **SQS**: Complete queue and message operations
- **EC2**: Complete read/write operations for instances, security groups, and VPCs
- **CloudWatch**: Read operations for metrics, logs, and alarms

### Key Features by Service

#### ECS
- **Cluster Management**: Full cluster lifecycle operations
- **Service Operations**: Create, update, and scale services
- **Task Management**: Complete task lifecycle management
- **Task Definitions**: Register and manage task definitions

#### EC2
- **Instance Management**: Launch, stop, start, reboot, and terminate instances
- **Security Groups**: Create, modify, and delete security groups and rules
- **Key Pair Management**: Create and delete SSH key pairs
- **VPC Operations**: List VPCs, subnets, and network resources
- **Tagging**: Add and remove tags from EC2 resources

#### Step Functions
- **State Machine Management**: Create, update, and delete state machines
- **Execution Control**: Start, stop, and monitor executions
- **Activity Support**: Manage Step Function activities
- **History Tracking**: Access detailed execution history

#### Parameter Store
- **Parameter Operations**: Full CRUD operations for parameters
- **Hierarchical Access**: Get parameters by path with filtering
- **Version Management**: Access parameter history and versions
- **Secure Parameters**: Support for SecureString parameter types

#### EventBridge
- **Event Bus Management**: Create and manage custom event buses
- **Rule Operations**: Complete rule lifecycle management
- **Target Management**: Add/remove targets for rules
- **Event Publishing**: Send custom events to event buses

#### DynamoDB
- **Table Operations**: Complete table lifecycle management
- **Item Operations**: Advanced CRUD with conditional operations
- **Query & Scan**: Optimized querying with pagination support
- **Index Management**: Global and local secondary index operations

#### SQS
- **Queue Management**: Full queue lifecycle operations
- **Message Operations**: Send, receive, and delete messages
- **Batch Operations**: Send and delete messages in batches
- **Queue Attributes**: Configure and manage queue settings

#### EC2
- **Instance Management**: Complete instance lifecycle operations
- **Security Group Operations**: Create, modify, and manage security groups
- **VPC Management**: Virtual Private Cloud operations and subnet management
- **Key Pair Operations**: Manage EC2 key pairs for instance access

#### CloudWatch
- **Metrics Retrieval**: Get CloudWatch metrics with flexible filtering
- **Log Operations**: Access and search CloudWatch logs
- **Alarm Management**: Read CloudWatch alarms and their states
- **Dashboard Access**: Retrieve CloudWatch dashboard configurations

## Best Practices

1. **Use Specific Profiles**: Always specify the AWS profile for different environments
2. **Handle Exceptions**: Use try-catch blocks with specific exception types
3. **Enable Logging**: Use logging to monitor operations and debug issues
4. **Least Privilege**: Ensure your AWS credentials have only necessary permissions
5. **Resource Cleanup**: Always clean up resources you create during testing

## Contributing

1. Fork the repository
2. Create a feature branch
3. Make your changes
4. Add tests for new functionality
5. Submit a pull request

## License

This project is licensed under the MIT License - see the LICENSE file for details.

## Support

For issues and questions:
1. Check the existing GitHub issues
2. Create a new issue with detailed information
3. Include relevant error messages and configurations

## Troubleshooting

### Common Issues

#### Import Errors
If you encounter import errors, ensure you're running Python from the correct directory and the package is properly installed:
```bash
cd argus
export PYTHONPATH=$PYTHONPATH:$(pwd)
python -c "from s3.read.s3_reader import S3Reader; print('Import successful')"
```

#### AWS Credential Issues
Verify your AWS credentials are properly configured:
```bash
aws sts get-caller-identity --profile your-profile-name
```

#### Permission Denied
Ensure your AWS user/role has the necessary permissions for the operations you're trying to perform.

### Debug Mode
Enable debug logging to see detailed AWS API calls:
```python
import logging
logging.getLogger('boto3').setLevel(logging.DEBUG)
logging.getLogger('botocore').setLevel(logging.DEBUG)
```<|MERGE_RESOLUTION|>--- conflicted
+++ resolved
@@ -11,11 +11,7 @@
 - **Modular Structure**: Separate read and write modules for each AWS service
 - **Consistent Interface**: Unified approach across all AWS services using AWSClientManager pattern
 - **Profile Support**: Uses AWS credential profiles for authentication
-<<<<<<< HEAD
 - **Comprehensive Coverage**: Supports major AWS services including S3, Lambda, ECS, Step Functions, DynamoDB, EventBridge, Parameter Store, SQS, EC2, and CloudWatch
-=======
-- **Comprehensive Coverage**: Supports major AWS services including S3, Lambda, ECS, EC2, Step Functions, DynamoDB, EventBridge, Parameter Store, and SQS
->>>>>>> 87789541
 - **Error Handling**: Custom exception handling for better error management
 - **Logging**: Built-in logging for debugging and monitoring
 
